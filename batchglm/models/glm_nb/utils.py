from typing import Union

import numpy as np
import xarray as xr

<<<<<<< HEAD
from .external import closedform_glm_mean, groupwise_solve_lm
=======
from .external import closedform_glm_mean, closedform_glm_scale
from .external import weighted_mean
>>>>>>> 27b648e4
from .external import SparseXArrayDataArray


def closedform_nb_glm_logmu(
        X: Union[xr.DataArray, SparseXArrayDataArray],
        design_loc,
        constraints_loc,
        size_factors=None,
        link_fn=np.log,
        inv_link_fn=np.exp
):
    r"""
    Calculates a closed-form solution for the `mu` parameters of negative-binomial GLMs.

    :param X: The sample data
    :param design_loc: design matrix for location
    :param constraints: tensor (all parameters x dependent parameters)
        Tensor that encodes how complete parameter set which includes dependent
        parameters arises from indepedent parameters: all = <constraints, indep>.
        This form of constraints is used in vector generalized linear models (VGLMs).
    :param size_factors: size factors for X
    :return: tuple: (groupwise_means, mu, rmsd)
    """
    return closedform_glm_mean(
        X=X,
        dmat=design_loc,
        constraints=constraints_loc,
        size_factors=size_factors,
        weights=None,
        link_fn=link_fn,
        inv_link_fn=inv_link_fn
    )


def closedform_nb_glm_logphi(
        X: Union[xr.DataArray, SparseXArrayDataArray],
        design_scale: xr.DataArray,
        constraints=None,
        size_factors=None,
        groupwise_means=None,
        link_fn=np.log
):
    r"""
    Calculates a closed-form solution for the log-scale parameters of negative-binomial GLMs.
    Based on the Method-of-Moments estimator.

    :param X: The sample data
    :param design_scale: design matrix for scale
    :param constraints: some design constraints
    :param size_factors: size factors for X
    :param groupwise_means: optional, in case if already computed this can be specified to spare double-calculation
    :return: tuple (groupwise_scales, logphi, rmsd)
    """

<<<<<<< HEAD
    # to circumvent nonlocal error
    provided_groupwise_means = groupwise_means
=======
    def compute_scales_fun(variance, mean):
        denominator = np.fmax(variance - mean, np.sqrt(np.nextafter(0, 1, dtype=variance.dtype)))
        groupwise_scales = np.square(mean) / denominator
        return groupwise_scales
>>>>>>> 27b648e4


<<<<<<< HEAD
        # Calculate group-wise means if not supplied. These are required for variance and MME computation.
        if provided_groupwise_means is None:
            if isinstance(X, SparseXArrayDataArray):
                gw_means = X.group_means(X.dims[0])
            else:
                gw_means = grouped_data.groupby("group").mean(X.dims[0]).values
        else:
            if isinstance(X, SparseXArrayDataArray):
                X._group_means = provided_groupwise_means
            gw_means = provided_groupwise_means

        # calculated variance via E(x)^2 or directly depending on whether `mu` was specified
        if isinstance(X, SparseXArrayDataArray):
            variance = X.group_vars(X.dims[0])
        else:
            expect_xsq = np.square(grouped_data).groupby("group").mean(X.dims[0])
            expect_x_sq = np.square(gw_means)
            variance = expect_xsq - expect_x_sq


        denominator = np.fmax(variance - gw_means, np.sqrt(np.nextafter(0, 1, dtype=variance.dtype)))
        groupwise_scales = np.square(gw_means) / denominator

        # # clipping
        # # r = np_clip_param(r, "r")
        # groupwise_scales = np.nextafter(0, 1, out=groupwise_scales,
        #                                 where=groupwise_scales == 0,
        #                                 dtype=groupwise_scales.dtype)
        # groupwise_scales = np.fmin(groupwise_scales, np.finfo(groupwise_scales.dtype).max)

        return link_fn(groupwise_scales)

    groupwise_scales, logphi, rmsd, rank, _ = groupwise_solve_lm(
        dmat=design_scale,
        apply_fun=apply_fun,
        constraints=constraints
    )

    return groupwise_scales, logphi, rmsd
=======
    return closedform_glm_scale(
        X=X,
        design_scale=design_scale,
        constraints=constraints,
        size_factors=size_factors,
        weights=weights,
        mu=mu,
        groupwise_means=groupwise_means,
        link_fn=link_fn,
        compute_scales_fun=compute_scales_fun
    )
>>>>>>> 27b648e4
<|MERGE_RESOLUTION|>--- conflicted
+++ resolved
@@ -3,12 +3,7 @@
 import numpy as np
 import xarray as xr
 
-<<<<<<< HEAD
-from .external import closedform_glm_mean, groupwise_solve_lm
-=======
 from .external import closedform_glm_mean, closedform_glm_scale
-from .external import weighted_mean
->>>>>>> 27b648e4
 from .external import SparseXArrayDataArray
 
 
@@ -63,67 +58,17 @@
     :return: tuple (groupwise_scales, logphi, rmsd)
     """
 
-<<<<<<< HEAD
-    # to circumvent nonlocal error
-    provided_groupwise_means = groupwise_means
-=======
     def compute_scales_fun(variance, mean):
         denominator = np.fmax(variance - mean, np.sqrt(np.nextafter(0, 1, dtype=variance.dtype)))
         groupwise_scales = np.square(mean) / denominator
         return groupwise_scales
->>>>>>> 27b648e4
 
-
-<<<<<<< HEAD
-        # Calculate group-wise means if not supplied. These are required for variance and MME computation.
-        if provided_groupwise_means is None:
-            if isinstance(X, SparseXArrayDataArray):
-                gw_means = X.group_means(X.dims[0])
-            else:
-                gw_means = grouped_data.groupby("group").mean(X.dims[0]).values
-        else:
-            if isinstance(X, SparseXArrayDataArray):
-                X._group_means = provided_groupwise_means
-            gw_means = provided_groupwise_means
-
-        # calculated variance via E(x)^2 or directly depending on whether `mu` was specified
-        if isinstance(X, SparseXArrayDataArray):
-            variance = X.group_vars(X.dims[0])
-        else:
-            expect_xsq = np.square(grouped_data).groupby("group").mean(X.dims[0])
-            expect_x_sq = np.square(gw_means)
-            variance = expect_xsq - expect_x_sq
-
-
-        denominator = np.fmax(variance - gw_means, np.sqrt(np.nextafter(0, 1, dtype=variance.dtype)))
-        groupwise_scales = np.square(gw_means) / denominator
-
-        # # clipping
-        # # r = np_clip_param(r, "r")
-        # groupwise_scales = np.nextafter(0, 1, out=groupwise_scales,
-        #                                 where=groupwise_scales == 0,
-        #                                 dtype=groupwise_scales.dtype)
-        # groupwise_scales = np.fmin(groupwise_scales, np.finfo(groupwise_scales.dtype).max)
-
-        return link_fn(groupwise_scales)
-
-    groupwise_scales, logphi, rmsd, rank, _ = groupwise_solve_lm(
-        dmat=design_scale,
-        apply_fun=apply_fun,
-        constraints=constraints
-    )
-
-    return groupwise_scales, logphi, rmsd
-=======
     return closedform_glm_scale(
         X=X,
         design_scale=design_scale,
         constraints=constraints,
         size_factors=size_factors,
-        weights=weights,
-        mu=mu,
         groupwise_means=groupwise_means,
         link_fn=link_fn,
         compute_scales_fun=compute_scales_fun
-    )
->>>>>>> 27b648e4
+    )