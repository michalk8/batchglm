--- conflicted
+++ resolved
@@ -312,29 +312,6 @@
         a_var = params[0:init_a.shape[0]]
         b_var = params[init_a.shape[0]:]
 
-<<<<<<< HEAD
-            # Define first layer of computation graph on identifiable variables
-            # to yield dependent set of parameters of model for each location
-            # and scale model.
-            if constraints_loc is not None:
-                a = apply_constraints(constraints=constraints_loc, var_indep=a_var, dtype=dtype)
-            else:
-                a = a_var
-
-            if constraints_scale is not None:
-                b = apply_constraints(constraints=constraints_scale, var_indep=b_var, dtype=dtype)
-            else:
-                b = b_var
-
-            a_clipped = tf_clip_param(a, "a")
-            b_clipped = tf_clip_param(b, "b")
-
-            self.a = a_clipped
-            self.b = b_clipped
-            self.a_var = a_var
-            self.b_var = b_var
-            self.params = params
-=======
         # Define first layer of computation graph on identifiable variables
         # to yield dependent set of parameters of model for each location
         # and scale model.
@@ -356,5 +333,4 @@
         self.b = b_clipped
         self.a_var = a_var
         self.b_var = b_var
-        self.params = params
->>>>>>> 195447e6
+        self.params = params