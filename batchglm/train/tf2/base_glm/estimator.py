import abc
import logging
import numpy as np
import scipy
import tensorflow as tf
from .model import GLM
from .external import TFEstimator, _EstimatorGLM
from .optim import NR, IRLS
from .external import pkg_constants
import time

logger = logging.getLogger("batchglm")

class Estimator(TFEstimator, _EstimatorGLM, metaclass=abc.ABCMeta):
    """
    Estimator for Generalized Linear Models (GLMs).
    """
    model: GLM
    _train_loc: bool
    _train_scale: bool
    _initialized: bool = False
    noise_model: str

    def initialize(self, **kwargs):
        self.values = []
        self.times = []
        self.converged = []
        self._initialized = True
        self.model = None

    def finalize(self, **kwargs):
        """
        Evaluate all tensors that need to be exported from session and save these as class attributes
        and close session.

        Changes .model entry from tf-based EstimatorGraph to numpy based Model instance and
        transfers relevant attributes.
        """

        a_var, b_var = self.model.unpack_params([self.model.params, self.model.model_vars.a_var.get_shape()[0]])
        self.model = self.get_model_container(self._input_data)
        self.model._a_var = a_var.numpy()
        self.model._b_var = b_var.numpy()
        self._loss = tf.reduce_sum(np.negative(self._log_likelihood) / self.input_data.num_observations).numpy()

    def __init__(
            self,
            input_data,
            dtype,
    ):

        self._input_data = input_data

        TFEstimator.__init__(
            self=self,
            input_data=input_data,
            dtype=dtype,
        )
        _EstimatorGLM.__init__(
            self=self,
            model=None,
            input_data=input_data
        )

    def _train(
            self,
            noise_model: str,
            is_batched: bool = True,
            batch_size: int = 100,
            optimizer_object: tf.keras.optimizers.Optimizer = tf.keras.optimizers.Adam(),
            convergence_criteria: str = "step",
            stopping_criteria: int = 1000,
            autograd: bool = False,
            featurewise: bool = True,
            benchmark: bool = False,
            optim_algo: str = "adam"
    ):
        if batch_size > self.input_data.num_observations:
            batch_size = self.input_data.num_observations
        if not self._initialized:
            raise RuntimeError("Cannot train the model: \
                                Estimator not initialized. Did you forget to call estimator.initialize() ?")

        if autograd and optim_algo.lower() in ['nr', 'nr_tr']:
            logger.warning("Automatic differentiation is currently not supported for hessians. \
                            Falling back to closed form. Only Jacobians are calculated using autograd.")

        self.noise_model = noise_model
        # Slice data and create batches

        """
        with map
        """
        data_ids = tf.data.Dataset.from_tensor_slices(
            (tf.range(self._input_data.num_observations, name="sample_index", dtype=tf.dtypes.int64))
        )
        if is_batched:
            data = data_ids.shuffle(buffer_size=2 * batch_size).repeat().batch(batch_size)
        else:
            data = data_ids.batch(batch_size, drop_remainder=True)
        input_list = data.map(self.fetch_fn, num_parallel_calls=pkg_constants.TF_NUM_THREADS).prefetch(2)

        """
        with custom Generator
        """
        custom_generator = self.Data_Generator(num_observations=self.input_data.num_observations,
                                          input_data=self._input_data,
                                          batch_size=batch_size,
                                          drop_remainder=True)

        dataset = tf.data.Dataset.from_generator(
            generator=custom_generator,
            output_types=(self._input_data.x.dtype, self._input_data.design_loc.dtype,
                          self._input_data.design_scale.dtype, self._input_data.size_factors.dtype)
        )
        # output_shapes = (tf.TensorShape([]), tf.TensorShape([None])))

        # Iterate until conditions are fulfilled.
        train_step = 0

        # Set all to convergence status = False, this is needed if multiple
        # training strategies are run:
        converged_current = np.repeat(
            False, repeats=self.model.model_vars.n_features)

        def convergence_decision(convergence_status, train_step):
            if convergence_criteria == "step":
                return train_step < stopping_criteria
            elif convergence_criteria == "all_converged":
                return np.any(np.logical_not(convergence_status))
            elif convergence_criteria == "both":
                return np.any(np.logical_not(convergence_status)) and train_step < stopping_criteria
            else:
                raise ValueError("convergence_criteria %s not recognized." % convergence_criteria)

        # fill with highest possible number:
        ll_current = np.zeros([self._input_data.num_features], self.dtype) + np.nextafter(np.inf, 0, dtype=self.dtype)

        dataset_iterator = iter(input_list)

        irls_algo = False
        nr_algo = False
        if optim_algo.lower() in ['nr','nr_tr']:
            nr_algo = True
            update_func = optimizer_object.perform_parameter_update

        elif optim_algo.lower() in ['irls','irls_tr','irls_gd','irls_gd_tr']:
            irls_algo = True
            update_func = optimizer_object.perform_parameter_update

        else:
            update_func = optimizer_object.apply_gradients
        n_obs = self._input_data.num_observations

        prev_params = self.model.params.numpy()

        batch_features = False
        while convergence_decision(converged_current, train_step):
            # ### Iterate over the batches of the dataset.
            # x_batch is a tuple (idx, (X_tensor, design_loc_tensor, design_scale_tensor, size_factors_tensor))
            if benchmark:
                t0_epoch = time.time()

            not_converged = np.logical_not(self.model.model_vars.converged)
            ll_prev = ll_current.copy()
            #if train_step % 10 == 0:
            logger.warning('step %i: loss: %f', train_step, np.sum(ll_current))
            if not is_batched:
                results = None
                x_batch = None
                first_batch = True
<<<<<<< HEAD
                for x_batch_tuple in dataset: #input_list:
=======
                for x_batch_tuple in input_list:

>>>>>>> 6d907c5f
                    x_batch = self.getModelInput(x_batch_tuple, batch_features, not_converged)
                    current_results = self.model(x_batch)
                    if first_batch:
                        results = list(current_results)
                        first_batch = False
                    else:
                        for i, x in enumerate(current_results):
                            results[i] += x
            else:
                x_batch_tuple = next(dataset_iterator)
                x_batch = self.getModelInput(x_batch_tuple, batch_features, not_converged)
                results = self.model(x_batch)

            if irls_algo or nr_algo:
                if irls_algo:
                    update_func(
                        [x_batch, *results, False, n_obs],
                        True,
                        False,
                        batch_features,
                        ll_prev
                    )
                    if self._train_scale:
                        update_func(
                            [x_batch, *results, False, n_obs],
                            False,
                            True,
                            batch_features,
                            ll_prev
                        )
                else:
                    update_func(
                        [x_batch, *results, False, n_obs],
                        True,
                        True,
                        batch_features,
                        ll_prev
                    )
                features_updated = self.model.model_vars.updated
            else:
                if batch_features:
                    indices = tf.where(not_converged)
                    update_var = tf.transpose(tf.scatter_nd(
                        indices,
                        tf.transpose(results[1]),
                        shape=(self.model.model_vars.n_features, results[1].get_shape()[0])
                    ))
                else:
                    update_var = results[1]
                update_func([(update_var, self.model.params)])
                features_updated = not_converged

            if benchmark:
                self.values.append(self.model.trainable_variables[0].numpy().copy())

            # Update converged status
            converged_prev = converged_current.copy()
            ll_current = self.loss.norm_neg_log_likelihood(results[0]).numpy()

            if batch_features:
                indices = tf.where(not_converged)
                updated_lls = tf.scatter_nd(indices, ll_current, shape=ll_prev.shape)
                ll_current = np.where(features_updated, updated_lls.numpy(), ll_prev)

            if is_batched:
                jac_normalization = batch_size
            else:
                jac_normalization = self._input_data.num_observations
            if irls_algo:
                grad_numpy = tf.abs(tf.concat((results[1], results[2]), axis=1))
            elif nr_algo:
                grad_numpy = tf.abs(results[1])
            else:
                grad_numpy = tf.abs(tf.transpose(results[1]))
            if batch_features:
                indices = tf.where(not_converged)
                grad_numpy = tf.scatter_nd(
                    indices,
                    grad_numpy,
                    shape=(self.model.model_vars.n_features, self.model.params.get_shape()[0])
                )
            grad_numpy = grad_numpy.numpy()
            convergences = self.calculate_convergence(
                converged_prev,
                ll_prev,
                ll_current,
                prev_params,
                jac_normalization,
                grad_numpy,
                features_updated,
                optimizer_object
            )

            prev_params = self.model.params.numpy()
            #converged_current, converged_f, converged_g, converged_x = convergences
            converged_current = convergences[0]
            self.model.model_vars.convergence_update(converged_current, features_updated)
            num_converged = np.sum(converged_current)
            if num_converged != np.sum(converged_prev):
                if featurewise and not batch_features:
                    batch_features = True
                    self.model.batch_features = batch_features
                logger_pattern = "Step: %i loss: %f, converged %i, updated %i, (logs: %i, grad: %i, x_step: %i)"
                logger.warning(
                    logger_pattern,
                    train_step,
                    np.sum(ll_current),
                    num_converged.astype("int32"),
                    np.sum(features_updated).astype("int32"),
                    *[np.sum(convergence_vals) for convergence_vals in convergences[1:]]
                )
            train_step += 1
            if benchmark:
                t1_epoch = time.time()
                self.times.append(t1_epoch-t0_epoch)
                self.converged.append(num_converged)

        # Evaluate final params
        logger.warning("Final Evaluation run.")
        self.model.batch_features = False

        # change to hessian mode since we still use hessian instead of FIM for self._fisher_inv
        self.model.setMethod('nr_tr')

        first_batch = True
        for x_batch_tuple in input_list:
            current_results = self.model(x_batch_tuple)
            if first_batch:
                results = list(current_results)
                first_batch = False
            else:
                for i, x in enumerate(current_results):
                    results[i] += x

        self._log_likelihood = self.loss.norm_log_likelihood(results[0].numpy())
        self._jacobian = tf.reduce_sum(tf.abs(results[1] / self.input_data.num_observations), axis=1)

        # TODO: maybe report fisher inf here. But concatenation only works if !intercept_scale
        self._fisher_inv = tf.linalg.inv(results[2]).numpy()
        self._hessian = -results[2].numpy()

        self.model.batch_features = batch_features

    def getModelInput(self, x_batch_tuple: tuple, batch_features: bool, not_converged):
        """
            Checks whether batch_features is true and returns a smaller x_batch tuple reduced
            in feature space. Otherwise returns the x_batch.
        """
        if batch_features:
            x_tensor, design_loc_tensor, design_scale_tensor, size_factors_tensor = x_batch_tuple
            if isinstance(self._input_data.x, scipy.sparse.csr_matrix):
                not_converged_idx = np.where(not_converged)[0]
                feature_columns = tf.sparse.split(
                    x_tensor,
                    num_split=self.model.model_vars.n_features,
                    axis=1)
                feature_columns = [feature_columns[i] for i in not_converged_idx]
                x_tensor = tf.sparse.concat(axis=1, sp_inputs=feature_columns)
                if not isinstance(x_tensor, tf.sparse.SparseTensor):
                    raise RuntimeError("x_tensor now dense!!!")
            else:
                x_tensor = tf.boolean_mask(tensor=x_tensor, mask=not_converged, axis=1)
            x_batch = (x_tensor, design_loc_tensor, design_scale_tensor, size_factors_tensor)
        else:
            x_batch = x_batch_tuple

        return x_batch

    def calculate_convergence(self, converged_prev, ll_prev, ll_current, prev_params,
                              jac_normalization, grad_numpy, features_updated, optimizer_object):
        """
            Wrapper method to perform all necessary convergence checks.
        """

        total_converged = converged_prev.copy()
        not_converged_prev = ~ converged_prev
        """
        Get all converged features due to change in ll < LLTOL_BY_FEATURE
        IMPORTANT: we need to ensure they have also been updated, otherwise ll_prev = ll_current!
        """
        ll_difference = np.abs(ll_prev - ll_current) / ll_prev
        ll_converged = (ll_difference < pkg_constants.LLTOL_BY_FEATURE) & features_updated
        epoch_ll_converged = not_converged_prev & ll_converged  # formerly known as converged_f

        total_converged |= epoch_ll_converged

        """
        Now getting convergence based on change in gradient below threshold:
        """
        grad_loc = np.sum(grad_numpy[:, self.model.model_vars.idx_train_loc], axis=1)
        grad_norm_loc = grad_loc / jac_normalization
        grad_scale = np.sum(grad_numpy[:, self.model.model_vars.idx_train_scale], axis=1)
        grad_norm_scale = grad_scale / jac_normalization

        grad_norm_loc_converged = grad_norm_loc < pkg_constants.GTOL_BY_FEATURE_LOC
        grad_norm_scale_converged = grad_norm_scale < pkg_constants.GTOL_BY_FEATURE_SCALE

        grad_converged = grad_norm_loc_converged & grad_norm_scale_converged & features_updated
        epoch_grad_converged = not_converged_prev & grad_converged  # formerly known as converged_g

        total_converged |= grad_converged

        """
        Now getting convergence based on change of coefficients below threshold:
        """

        x_step_converged = self.calc_x_step(prev_params, features_updated)
        epoch_step_converged = not_converged_prev & x_step_converged

        """
        In case we use irls_tr/irls_gd_tr or nr_tr, we can also utilize the trusted region radius.
        For now it must not be below the threshold for the X step of the loc model.
        """
        if hasattr(optimizer_object, 'trusted_region_mode') and optimizer_object.trusted_region_mode:
            converged_tr = optimizer_object.tr_radius.numpy() < pkg_constants.XTOL_BY_FEATURE_LOC
            if hasattr(optimizer_object, 'tr_radius_b') and self._train_scale:
                converged_tr &= optimizer_object.tr_radius_b.numpy() < pkg_constants.XTOL_BY_FEATURE_SCALE
            epoch_tr_converged = not_converged_prev & converged_tr
            epoch_step_converged |= epoch_tr_converged

        total_converged |= epoch_step_converged

        return total_converged, epoch_ll_converged, epoch_grad_converged, epoch_step_converged

    def get_optimizer_object(self, optimizer: str, learning_rate):
        """
            Creates an optimizer object based on the given optimizer string.
        """

        optimizer = optimizer.lower()

        if optimizer == "gd":
            optim_obj = tf.keras.optimizers.SGD(learning_rate=learning_rate)
        elif optimizer == "adam":
            optim_obj = tf.keras.optimizers.Adam(learning_rate=learning_rate)
        elif optimizer == "adagrad":
            optim_obj = tf.keras.optimizers.Adagrad(learning_rate=learning_rate)
        elif optimizer == "rmsprop":
            optim_obj = tf.keras.optimizers.RMSprop(learning_rate=learning_rate)
        else:
            tr_mode = optimizer.endswith('tr')
            init_dict = {
                "dtype": self.dtype,
                "model": self.model,
                "name": optimizer,
                "trusted_region_mode": tr_mode
            }
            if optimizer.startswith('irls'):
                optim_obj = IRLS(**init_dict)
            elif optimizer.startswith('nr'):
                optim_obj = NR(**init_dict)
            else:
                optim_obj = tf.keras.optimizers.Adam(learning_rate=learning_rate)
                logger.warning("No valid optimizer given. Default optimizer Adam chosen.")

        return optim_obj

    def fetch_fn(self, idx):
        """
        Documentation of tensorflow coding style in this function:
        tf.py_func defines a python function (the getters of the InputData object slots)
        as a tensorflow operation. Here, the shape of the tensor is lost and
        has to be set with set_shape. For size factors, we use explicit broadcasting
        as explained below.
        """
        # Catch dimension collapse error if idx is only one element long, ie. 0D:
        if len(idx.shape) == 0:
            idx = tf.expand_dims(idx, axis=0)

        if isinstance(self._input_data.x, scipy.sparse.csr_matrix):

            x_tensor_idx, x_tensor_val, x = tf.py_function(
                func=self._input_data.fetch_x_sparse,
                inp=[idx],
                Tout=[np.int64, np.float64, np.int64],
            )
            # Note on Tout: np.float64 for val seems to be required to avoid crashing v1.12.
            x_tensor_idx = tf.cast(x_tensor_idx, dtype=tf.int64)
            x = tf.cast(x, dtype=tf.int64)
            x_tensor_val = tf.cast(x_tensor_val, dtype=self.dtype)
            x_tensor = tf.SparseTensor(x_tensor_idx, x_tensor_val, x)
            x_tensor = tf.cast(x_tensor, dtype=self.dtype)

        else:

            x_tensor = tf.py_function(
                func=self._input_data.fetch_x_dense,
                inp=[idx],
                Tout=self._input_data.x.dtype,
            )

            x_tensor.set_shape(idx.get_shape().as_list() + [self._input_data.num_features])
            x_tensor = tf.cast(x_tensor, dtype=self.dtype)

        design_loc_tensor = tf.py_function(
            func=self._input_data.fetch_design_loc,
            inp=[idx],
            Tout=self._input_data.design_loc.dtype,
        )
        design_loc_tensor.set_shape(idx.get_shape().as_list() + [self._input_data.num_design_loc_params])
        design_loc_tensor = tf.cast(design_loc_tensor, dtype=self.dtype)

        design_scale_tensor = tf.py_function(
            func=self._input_data.fetch_design_scale,
            inp=[idx],
            Tout=self._input_data.design_scale.dtype,
        )
        design_scale_tensor.set_shape(idx.get_shape().as_list() + [self._input_data.num_design_scale_params])
        design_scale_tensor = tf.cast(design_scale_tensor, dtype=self.dtype)

        if self._input_data.size_factors is not None and self.noise_model in ["nb", "norm"]:
            size_factors_tensor = tf.py_function(
                func=self._input_data.fetch_size_factors,
                inp=[idx],
                Tout=self._input_data.size_factors.dtype,
            )
            size_factors_tensor = tf.cast(size_factors_tensor, dtype=self.dtype)

        else:
            size_factors_tensor = tf.constant(1, shape=[1, 1], dtype=self.dtype)

        # feature batching
        return x_tensor, design_loc_tensor, design_scale_tensor, size_factors_tensor

    class Data_Generator:
        def __init__(self,
                     num_observations,
                     input_data,
                     batch_size: int = 1000,
                     drop_remainder: bool = True):
            self.num_observations = num_observations
            self.input_data = input_data
            self.batch_size = batch_size
            self.drop_remainder = drop_remainder

        def __next__(self):
            data = np.random.shuffle(self.num_observations)
            for id in range(0, self.num_observations, self.batch_size):
                """
                Get data only if it is not the last batch while
                drop_remainder is set on True.
                """
                if not ((id+self.batch_size) > self.num_observations and self.drop_remainder):
                    """
                    Generate data with size = batch_size or
                    generate smaller data for remaining data (if smaller than batch_size)
                    """
                    if (id+self.batch_size) < self.num_observations:
                        idx = data[id:(id+self.batch_size)]
                    else:
                        idx = data[id:self.num_observations]

                    if isinstance(self.input_data.x, scipy.sparse.csr_matrix):
                        x_tensor_idx, x_tensor_val, x =  self.input_data.fetch_x_sparse([idx])
                        x_tensor = tf.SparseTensor(x_tensor_idx, x_tensor_val, x)
                    else:
                        x_tensor =self.input_data.fetch_x_dense([idx])
                    design_loc_tensor = self.input_data.fetch_design_loc([idx])
                    design_scale_tensor = self.input_data.fetch_design_scale([idx])
                    size_factors_tensor =  self.input_data.fetch_size_factors([idx])
                    yield x_tensor, design_loc_tensor, design_scale_tensor, size_factors_tensor

    @staticmethod
    def get_init_from_model(init_a, init_b, input_data, init_model):
        # Locations model:
        if isinstance(init_a, str) and (init_a.lower() == "auto" or init_a.lower() == "init_model"):
            my_loc_names = set(input_data.loc_names)
            my_loc_names = my_loc_names.intersection(set(init_model.input_data.loc_names))

            init_loc = np.zeros([input_data.num_loc_params, input_data.num_features])
            for parm in my_loc_names:
                init_idx = np.where(init_model.input_data.loc_names == parm)[0]
                my_idx = np.where(input_data.loc_names == parm)[0]
                init_loc[my_idx] = init_model.a_var[init_idx]

            init_a = init_loc

        # Scale model:
        if isinstance(init_b, str) and (init_b.lower() == "auto" or init_b.lower() == "init_model"):
            my_scale_names = set(input_data.scale_names)
            my_scale_names = my_scale_names.intersection(init_model.input_data.scale_names)

            init_scale = np.zeros([input_data.num_scale_params, input_data.num_features])
            for parm in my_scale_names:
                init_idx = np.where(init_model.input_data.scale_names == parm)[0]
                my_idx = np.where(input_data.scale_names == parm)[0]
                init_scale[my_idx] = init_model.b_var[init_idx]

            init_b = init_scale

        return init_a, init_b

    @abc.abstractmethod
    def get_model_container(self, input_data):
        pass

    def calc_x_step(self, prev_params, features_updated):

        def get_norm_converged(model: str, prev_params):
            if model == 'loc':
                idx_train = self.model.model_vars.idx_train_loc
                XTOL = pkg_constants.XTOL_BY_FEATURE_LOC
            elif model == 'scale':
                idx_train = self.model.model_vars.idx_train_scale
                XTOL = pkg_constants.XTOL_BY_FEATURE_SCALE
            else:
                assert False, "Supply either 'loc' or 'scale'!"
            x_step = self.model.params.numpy() - prev_params
            x_norm = np.sqrt(np.sum(np.square(x_step[idx_train, :]), axis=0))
            return x_norm < XTOL

        """
        We use a trick here: First we set both the loc and scale convergence to True.
        It is not necessary to use an array with length = number of features, since bitwise
        AND also works with a single boolean.
        """
        loc_conv = np.bool_(True)
        scale_conv = np.bool_(True)

        """
        Now we check which models need to be trained. E.g. if you are using quick_scale = True,
        self._train_scale will be False and so the above single True value will be used.
        """
        if self._train_loc:
            loc_conv = get_norm_converged('loc', prev_params)
        if self._train_scale:
            scale_conv = get_norm_converged('scale', prev_params)

        """
        Finally, we check that only features updated in this epoch can evaluate to True.
        This is only a problem for 2nd order optims with trusted region mode, since it might occur,
        that a feature isn't updated, so the x_step is zero although not yet converged.
        """
        return loc_conv & scale_conv & features_updated<|MERGE_RESOLUTION|>--- conflicted
+++ resolved
@@ -169,12 +169,7 @@
                 results = None
                 x_batch = None
                 first_batch = True
-<<<<<<< HEAD
                 for x_batch_tuple in dataset: #input_list:
-=======
-                for x_batch_tuple in input_list:
-
->>>>>>> 6d907c5f
                     x_batch = self.getModelInput(x_batch_tuple, batch_features, not_converged)
                     current_results = self.model(x_batch)
                     if first_batch:
