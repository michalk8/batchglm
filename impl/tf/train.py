from typing import Union, Dict, Callable, List

import time
import threading

import tensorflow as tf
import numpy as np


# class StepTimeMonitorHook(tf.train.SessionRunHook):
#     """Measures the time needed for every step"""
#
#     measures: list
#     _start_time: float
#
#     def __init__(self):
#         self.measures = []
#
#     def before_run(self, run_context):
#         self._start_time = time.time()
#
#     def after_run(self, run_context: tf.train.SessionRunContext, run_values: tf.train.SessionRunValues):
#
#     def __str__(self):
#         return "%s: measures=%s" % (self.__class__, str(self.measures))
#
#     def __repr__(self):
#         return self.__str__()


class TimedRunHook(tf.train.SessionRunHook):
    """Runs ops or functions every N steps or seconds."""

<<<<<<< HEAD
    _time_measures: list
    _start_time: float

    _next_step: int
    _global_step_tensor: tf.Tensor

    _threads: List[threading.Thread]
=======
    _next_step: int
    _global_step_tensor: tf.Tensor
    _shall_request: bool
>>>>>>> a94d2b08

    def __init__(self,
                 run_steps=None,
                 step_offset=1,
                 run_secs=None,
                 call_request_tensors: Dict[str, tf.Tensor] = None,
                 call_fn: Callable = None,
                 asynchronous: bool = False,
                 ):
        """Initializes a `TimedRunHook`.

        :param run_steps: `int`, fire `call_fn` every N steps. Exactly one of
            `run_secs` and `run_steps` should be set.
        :param step_offset: If specified, `call_fn` will be fired every N + `step_offset` step
        :param run_secs: `int`, run summaries every N seconds.
        :param call_request_tensors:
            dictionary `dict{id: Tensor/Op}` containing tensors or operations which should be called
            every N steps or seconds.

            The resulting data will be passed as a `dict{id: result}` to `call_fn`, if specified.
        :param call_fn: callable function which should be called every N steps or seconds.

            This function should accept three arguments. It will be called as:
                `call_fn(
                    session: tf.Session,

                    global_step: int,

                    time_measures: list[float],

                    requested_data: dict{id: result}
                )`

            `time_measures` will contain processor time measures (in seconds) of the session runs since
            `call_fn` was executed the last time.

            `requested_data` will contain an equivalent result of session.run(`call_request_tensors`).
        :param asynchronous: If true, `call_fn` will be executed in a new thread.

            This object will keep track of the thread and make sure it has completed before the main thread has ended.
        """
<<<<<<< HEAD
        self._time_measures = []
        self._threads = []

        self._step_offset = step_offset
        self.call_request_tensors = call_request_tensors
        self.call_fn = call_fn
        self.asynchronous = asynchronous

        self.run_secs = run_secs
        self.run_steps = run_steps

        # self.timer = tf.train.SecondOrStepTimer(every_secs=run_secs,
        #                                         every_steps=run_steps)
=======

        self.call_request_tensors = call_request_tensors
        self.call_fn = call_fn

        self.timer = tf.train.SecondOrStepTimer(every_secs=run_secs,
                                                every_steps=run_steps)
>>>>>>> a94d2b08

    def begin(self):
        self._next_step = None

        self._global_step_tensor = tf.train.get_or_create_global_step()
        if self._global_step_tensor is None:
            raise RuntimeError(
                "Global step should be created to use TimedRunHook.")

<<<<<<< HEAD
    def before_run(self, run_context):
        if self._next_step is None:
            self._next_step = run_context.session.run(self._global_step_tensor) + 1

=======
    def before_run(self, run_context):  # pylint: disable=unused-argument
        self._shall_request = (
                self._next_step is None or
                self.timer.should_trigger_for_step(self._next_step))
>>>>>>> a94d2b08
        requests = {"global_step": self._global_step_tensor}
        if self.shall_request():
            if self.call_request_tensors is not None:
                requests = {**requests, **self.call_request_tensors}

<<<<<<< HEAD
        self._start_time = time.time()

        return tf.train.SessionRunArgs(requests)

    def after_run(self, run_context: tf.train.SessionRunContext, run_values: tf.train.SessionRunValues):
        time_delta = time.time() - self._start_time

        global_step = run_values.results["global_step"]

        if global_step < self._next_step:
            return

        self._time_measures.append(time_delta)

        if self.shall_request():
            if self.call_fn is not None:
                request_data: dict = run_values.results.copy()
                del request_data["global_step"]

                args = (run_context.session, global_step, self._time_measures, request_data)
                if self.asynchronous:
                    thread = threading.Thread(
                        target=self.call_fn,
                        args=args
                    )
                    thread.start()
                    self._threads.append(thread)
                else:
                    self.call_fn(*args)

            self._time_measures.clear()
=======
        return tf.train.SessionRunArgs(requests)

    def after_run(self, run_context: tf.train.SessionRunContext, run_values: tf.train.SessionRunValues):
        stale_global_step = run_values.results["global_step"]
        global_step = stale_global_step + 1

        if self._next_step is None or self._shall_request:
            global_step = run_context.session.run(self._global_step_tensor)

        if self._shall_request:
            self.timer.update_last_triggered_step(global_step)

            request_data: dict = run_values.results.copy()
            del request_data["global_step"]

            if self.call_fn is not None:
                self.call_fn(run_context.session, global_step, request_data)
>>>>>>> a94d2b08

        self._next_step = global_step + 1

    def shall_request(self):
        if self.run_steps is not None and (self._next_step - self._step_offset) % self.run_steps == 0:
            return True
        if self.run_secs is not None and len(self._time_measures) > 0 and np.sum(self._time_measures) > time.time():
            return True

        return False

    def end(self, session):
        for i in self._threads:
            i.join()


class StopAtLossHook(tf.train.SessionRunHook):
<<<<<<< HEAD
    _global_step_tensor: tf.Tensor
=======
>>>>>>> a94d2b08

    def __init__(self,
                 loss_tensor: tf.Tensor,
                 min_loss_change=0.001,
<<<<<<< HEAD
                 loss_averaging_steps=50,
=======
                 loss_averaging_steps=25,
>>>>>>> a94d2b08
                 ):
        """
        Requests stop if the loss change drops below a certain threshold.
        
        :param loss_tensor: The tensor specifying the loss
<<<<<<< HEAD
        :param min_loss_change: minimum change between loss of the last step and the current loss.
=======
        :param min_loss_change: minimum change between last loss and the current loss.
>>>>>>> a94d2b08
        :param loss_averaging_steps:
            Number of steps which will be remembered for averaging.

            E.g. a value of '25' would mean that the loss change at step `i` would be calculated as
                `mean_loss(i-24, [...], i) - mean_loss(i-49, [...], i-25)`.
            Useful in cases where the loss is not monotonously falling, e.g. when using mini-batches.
        """
<<<<<<< HEAD
        self._loss_history = np.repeat(np.inf, loss_averaging_steps)
        self._last_step = None

        self._last_loss = None
=======
        self._last_step = None
        self._global_step_tensor = None

        self._last_loss = None
        self._loss_history = np.repeat(np.inf, loss_averaging_steps)
>>>>>>> a94d2b08

        self.loss_tensor: tf.Tensor = loss_tensor

        self.min_loss_change = min_loss_change

    def begin(self):
        self._global_step_tensor = tf.train.get_or_create_global_step()
        if self._global_step_tensor is None:
            raise RuntimeError("Global step should be created to use StopAtStepHook.")

    def after_create_session(self, session, coord):
        if self._last_step is None:
            self._last_step = session.run(self._global_step_tensor)

    def before_run(self, run_context):
        return tf.train.SessionRunArgs({
            "global_step": self._global_step_tensor,
            "loss": self.loss_tensor
        })

    def after_run(self, run_context, run_values):
        global_step = run_values.results["global_step"]
        loss = run_values.results["loss"]

        if global_step >= self._last_step:
<<<<<<< HEAD
            if self.loss_change < self.min_loss_change:
                run_context.request_stop()

            self._last_step = global_step
            self._update_loss_change(global_step, loss)
=======
            self._update_loss_change(global_step, loss)

            if (global_step + 1) % self._loss_history.size == 0:
                loss_change = self.loss_change

                tf.logging.info("loss change at step %d: %s" % (global_step, loss_change))

                if loss_change < self.min_loss_change:
                    run_context.request_stop()

            self._last_step = global_step
>>>>>>> a94d2b08

    @property
    def loss_change(self):
        if self._last_loss is None:
            return np.inf
        else:
            return np.abs(self._last_loss - np.mean(self._loss_history))

    def _update_loss_change(self, step, loss_value):
        if step % self._loss_history.size == 0:
            self._last_loss = np.mean(self._loss_history)

        self._loss_history[step % self._loss_history.size] = loss_value<|MERGE_RESOLUTION|>--- conflicted
+++ resolved
@@ -31,7 +31,6 @@
 class TimedRunHook(tf.train.SessionRunHook):
     """Runs ops or functions every N steps or seconds."""
 
-<<<<<<< HEAD
     _time_measures: list
     _start_time: float
 
@@ -39,11 +38,6 @@
     _global_step_tensor: tf.Tensor
 
     _threads: List[threading.Thread]
-=======
-    _next_step: int
-    _global_step_tensor: tf.Tensor
-    _shall_request: bool
->>>>>>> a94d2b08
 
     def __init__(self,
                  run_steps=None,
@@ -85,7 +79,6 @@
 
             This object will keep track of the thread and make sure it has completed before the main thread has ended.
         """
-<<<<<<< HEAD
         self._time_measures = []
         self._threads = []
 
@@ -99,14 +92,6 @@
 
         # self.timer = tf.train.SecondOrStepTimer(every_secs=run_secs,
         #                                         every_steps=run_steps)
-=======
-
-        self.call_request_tensors = call_request_tensors
-        self.call_fn = call_fn
-
-        self.timer = tf.train.SecondOrStepTimer(every_secs=run_secs,
-                                                every_steps=run_steps)
->>>>>>> a94d2b08
 
     def begin(self):
         self._next_step = None
@@ -116,23 +101,15 @@
             raise RuntimeError(
                 "Global step should be created to use TimedRunHook.")
 
-<<<<<<< HEAD
     def before_run(self, run_context):
         if self._next_step is None:
             self._next_step = run_context.session.run(self._global_step_tensor) + 1
 
-=======
-    def before_run(self, run_context):  # pylint: disable=unused-argument
-        self._shall_request = (
-                self._next_step is None or
-                self.timer.should_trigger_for_step(self._next_step))
->>>>>>> a94d2b08
         requests = {"global_step": self._global_step_tensor}
         if self.shall_request():
             if self.call_request_tensors is not None:
                 requests = {**requests, **self.call_request_tensors}
 
-<<<<<<< HEAD
         self._start_time = time.time()
 
         return tf.train.SessionRunArgs(requests)
@@ -164,25 +141,6 @@
                     self.call_fn(*args)
 
             self._time_measures.clear()
-=======
-        return tf.train.SessionRunArgs(requests)
-
-    def after_run(self, run_context: tf.train.SessionRunContext, run_values: tf.train.SessionRunValues):
-        stale_global_step = run_values.results["global_step"]
-        global_step = stale_global_step + 1
-
-        if self._next_step is None or self._shall_request:
-            global_step = run_context.session.run(self._global_step_tensor)
-
-        if self._shall_request:
-            self.timer.update_last_triggered_step(global_step)
-
-            request_data: dict = run_values.results.copy()
-            del request_data["global_step"]
-
-            if self.call_fn is not None:
-                self.call_fn(run_context.session, global_step, request_data)
->>>>>>> a94d2b08
 
         self._next_step = global_step + 1
 
@@ -200,29 +158,18 @@
 
 
 class StopAtLossHook(tf.train.SessionRunHook):
-<<<<<<< HEAD
     _global_step_tensor: tf.Tensor
-=======
->>>>>>> a94d2b08
 
     def __init__(self,
                  loss_tensor: tf.Tensor,
                  min_loss_change=0.001,
-<<<<<<< HEAD
                  loss_averaging_steps=50,
-=======
-                 loss_averaging_steps=25,
->>>>>>> a94d2b08
                  ):
         """
         Requests stop if the loss change drops below a certain threshold.
         
         :param loss_tensor: The tensor specifying the loss
-<<<<<<< HEAD
         :param min_loss_change: minimum change between loss of the last step and the current loss.
-=======
-        :param min_loss_change: minimum change between last loss and the current loss.
->>>>>>> a94d2b08
         :param loss_averaging_steps:
             Number of steps which will be remembered for averaging.
 
@@ -230,18 +177,10 @@
                 `mean_loss(i-24, [...], i) - mean_loss(i-49, [...], i-25)`.
             Useful in cases where the loss is not monotonously falling, e.g. when using mini-batches.
         """
-<<<<<<< HEAD
         self._loss_history = np.repeat(np.inf, loss_averaging_steps)
         self._last_step = None
 
         self._last_loss = None
-=======
-        self._last_step = None
-        self._global_step_tensor = None
-
-        self._last_loss = None
-        self._loss_history = np.repeat(np.inf, loss_averaging_steps)
->>>>>>> a94d2b08
 
         self.loss_tensor: tf.Tensor = loss_tensor
 
@@ -267,25 +206,15 @@
         loss = run_values.results["loss"]
 
         if global_step >= self._last_step:
-<<<<<<< HEAD
-            if self.loss_change < self.min_loss_change:
+            loss_change = self.loss_change
+            if loss_change < self.min_loss_change:
                 run_context.request_stop()
+
+            if global_step % self._loss_history.size == 0 and not np.isinf(loss_change):
+                tf.logging.info("loss change at step %d: %s" % (global_step, loss_change))
 
             self._last_step = global_step
             self._update_loss_change(global_step, loss)
-=======
-            self._update_loss_change(global_step, loss)
-
-            if (global_step + 1) % self._loss_history.size == 0:
-                loss_change = self.loss_change
-
-                tf.logging.info("loss change at step %d: %s" % (global_step, loss_change))
-
-                if loss_change < self.min_loss_change:
-                    run_context.request_stop()
-
-            self._last_step = global_step
->>>>>>> a94d2b08
 
     @property
     def loss_change(self):
